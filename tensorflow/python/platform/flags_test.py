# Copyright 2015 The TensorFlow Authors. All Rights Reserved.
#
# Licensed under the Apache License, Version 2.0 (the "License");
# you may not use this file except in compliance with the License.
# You may obtain a copy of the License at
#
#     http://www.apache.org/licenses/LICENSE-2.0
#
# Unless required by applicable law or agreed to in writing, software
# distributed under the License is distributed on an "AS IS" BASIS,
# WITHOUT WARRANTIES OR CONDITIONS OF ANY KIND, either express or implied.
# See the License for the specific language governing permissions and
# limitations under the License.
# ==============================================================================
"""Tests for our flags implementation."""
from __future__ import absolute_import
from __future__ import division
from __future__ import print_function

import copy
import sys
import unittest

from tensorflow.python.platform import app
from tensorflow.python.platform import flags

flags.DEFINE_string("string_foo", "default_val", "HelpString")
flags.DEFINE_integer("int_foo", 42, "HelpString")
flags.DEFINE_float("float_foo", 42.0, "HelpString")

flags.DEFINE_boolean("bool_foo", True, "HelpString")
flags.DEFINE_boolean("bool_negation", True, "HelpString")
flags.DEFINE_boolean("bool-dash-negation", True, "HelpString")
flags.DEFINE_boolean("bool_a", False, "HelpString")
flags.DEFINE_boolean("bool_c", False, "HelpString")
flags.DEFINE_boolean("bool_d", True, "HelpString")
flags.DEFINE_bool("bool_e", True, "HelpString")
flags.DEFINE_string("string_foo_required", "default_val", "HelpString")
flags.DEFINE_string("none_string_foo_required", None, "HelpString")

FLAGS = flags.FLAGS


class FlagsTest(unittest.TestCase):

  def testString(self):
    res = FLAGS.string_foo
    self.assertEqual(res, "default_val")
    FLAGS.string_foo = "bar"
    self.assertEqual("bar", FLAGS.string_foo)

  def testBool(self):
    res = FLAGS.bool_foo
    self.assertTrue(res)
    FLAGS.bool_foo = False
    self.assertFalse(FLAGS.bool_foo)

  def testBoolCommandLines(self):
    # Specified on command line with no args, sets to True,
    # even if default is False.
    self.assertEqual(True, FLAGS.bool_a)

    # --no before the flag forces it to False, even if the
    # default is True
    self.assertEqual(False, FLAGS.bool_negation)

    # --bool_flag=True sets to True
    self.assertEqual(True, FLAGS.bool_c)

    # --bool_flag=False sets to False
    self.assertEqual(False, FLAGS.bool_d)

  def testInt(self):
    res = FLAGS.int_foo
    self.assertEquals(res, 42)
    FLAGS.int_foo = -1
    self.assertEqual(-1, FLAGS.int_foo)

  def testFloat(self):
    res = FLAGS.float_foo
    self.assertEquals(42.0, res)
    FLAGS.float_foo = -1.0
    self.assertEqual(-1.0, FLAGS.float_foo)

  def test_copy(self):
    copied = copy.copy(FLAGS)
    self.assertEqual(copied.__dict__, FLAGS.__dict__)

  def testStringRequired(self):
    res = FLAGS.string_foo_required
    self.assertEqual(res, "default_val")
    FLAGS.string_foo_required = "bar"
    self.assertEqual("bar", FLAGS.string_foo_required)

  def testNoneStringRequired(self):
    res = FLAGS.none_string_foo_required
    self.assertEqual(res, "default_val")
    FLAGS.none_string_foo_required = "bar"
    self.assertEqual("bar", FLAGS.none_string_foo_required)


def main(_):
  # unittest.main() tries to interpret the unknown flags, so use the
  # direct functions instead.
  runner = unittest.TextTestRunner()
  itersuite = unittest.TestLoader().loadTestsFromTestCase(FlagsTest)
  runner.run(itersuite)


if __name__ == "__main__":
  # Test command lines
  sys.argv.extend([
      "--bool_a", "--nobool_negation", "--bool_c=True", "--bool_d=False",
<<<<<<< HEAD
      "and_argument",
      "--none_string_foo_required=default_val"
=======
      "--none_string_foo_required=default_val",
      "and_argument"
>>>>>>> a1fba7f5
  ])
  flags.mark_flag_as_required('string_foo_required')
  flags.mark_flags_as_required(['none_string_foo_required'])
  app.run()<|MERGE_RESOLUTION|>--- conflicted
+++ resolved
@@ -111,13 +111,8 @@
   # Test command lines
   sys.argv.extend([
       "--bool_a", "--nobool_negation", "--bool_c=True", "--bool_d=False",
-<<<<<<< HEAD
-      "and_argument",
-      "--none_string_foo_required=default_val"
-=======
       "--none_string_foo_required=default_val",
       "and_argument"
->>>>>>> a1fba7f5
   ])
   flags.mark_flag_as_required('string_foo_required')
   flags.mark_flags_as_required(['none_string_foo_required'])
