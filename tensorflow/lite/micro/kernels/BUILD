--- conflicted
+++ resolved
@@ -590,8 +590,7 @@
     ],
 )
 
-<<<<<<< HEAD
-tflite_micro_cc_test(
+cc_test(
     name = "leaky_relu_test",
     srcs = [
         "leaky_relu_test.cc",
@@ -606,10 +605,7 @@
     ],
 )
 
-tflite_micro_cc_test(
-=======
-cc_test(
->>>>>>> 252a113e
+cc_test(
     name = "logical_test",
     srcs = [
         "logical_test.cc",
